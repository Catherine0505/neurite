"""
layers for the neuron project

If you use this code, please cite the following, and read function docs for further info/citations
Dalca AV, Guttag J, Sabuncu MR
Anatomical Priors in Convolutional Networks for Unsupervised Biomedical Segmentation, 
CVPR 2018. https://arxiv.org/abs/1903.03148


Copyright 2020 Adrian V. Dalca

Licensed under the Apache License, Version 2.0 (the "License"); you may not use this file except in 
compliance with the License. You may obtain a copy of the License at

http://www.apache.org/licenses/LICENSE-2.0

Unless required by applicable law or agreed to in writing, software distributed under the License is
distributed on an "AS IS" BASIS, WITHOUT WARRANTIES OR CONDITIONS OF ANY KIND, either express or 
implied. See the License for the specific language governing permissions and limitations under 
the License.
"""

# internal python imports
import sys
import itertools

# third party
import numpy as np
import tensorflow as tf
from tensorflow.keras import backend as K
from tensorflow.keras.layers import Layer, InputLayer, Input, InputSpec

# keras internal utils
from tensorflow.python.keras.utils import conv_utils
from tensorflow.python.keras.utils import tf_utils

# tensorflow ops (direct import required)
from tensorflow.python.ops import nn_ops
from tensorflow.python.ops import sparse_ops
from tensorflow.python.ops import gen_math_ops
from tensorflow.python.ops import gen_sparse_ops

# local imports
from . import utils


class Negate(Layer):
    """ 
    Keras Layer: negative of the input.
    """

    def __init__(self, **kwargs):
        super(Negate, self).__init__(**kwargs)

    def build(self, input_shape):
        super(Negate, self).build(input_shape)  # Be sure to call this somewhere!

    def call(self, x):
        return -x

    def compute_output_shape(self, input_shape):
        return input_shape


class RescaleValues(Layer):
    """ 
    Very simple Keras layer to rescale data values (e.g. intensities) by fixed factor
    """

    def __init__(self, resize, **kwargs):
        self.resize = resize
        super(RescaleValues, self).__init__(**kwargs)

    def get_config(self):
        config = super().get_config().copy()
        config.update({'resize': self.resize})
        return config

    def build(self, input_shape):
        super(RescaleValues, self).build(input_shape)  # Be sure to call this somewhere!

    def call(self, x):
        return x * self.resize

    def compute_output_shape(self, input_shape):
        return input_shape


class Resize(Layer):
    """
    N-D Resize Tensorflow / Keras Layer
    Note: this is not re-shaping an existing volume, but resizing, like scipy's "Zoom"

    If you find this class useful, please cite the original paper this was written for:
        Dalca AV, Guttag J, Sabuncu MR
        Anatomical Priors in Convolutional Networks for Unsupervised Biomedical Segmentation, 
        CVPR 2018. https://arxiv.org/abs/1903.03148
    """

    def __init__(self,
                 zoom_factor,
                 interp_method='linear',
                 **kwargs):
        """
        Parameters: 
            interp_method: 'linear' or 'nearest'
                'xy' indexing will have the first two entries of the flow 
                (along last axis) flipped compared to 'ij' indexing
        """
        self.zoom_factor = zoom_factor
        self.interp_method = interp_method
        self.ndims = None
        self.inshape = None
        super(Resize, self).__init__(**kwargs)

    def get_config(self):
        config = super().get_config().copy()
        config.update({
            'zoom_factor': self.zoom_factor,
            'interp_method': self.interp_method,
        })
        return config

    def build(self, input_shape):
        """
        input_shape should be an element of list of one inputs:
        input1: volume
                should be a *vol_shape x N
        """

        if isinstance(input_shape[0], (list, tuple)) and len(input_shape) > 1:
            raise Exception('Resize must be called on a list of length 1.')

        if isinstance(input_shape[0], (list, tuple)):
            input_shape = input_shape[0]

        # set up number of dimensions
        self.ndims = len(input_shape) - 2
        self.inshape = input_shape
        if not isinstance(self.zoom_factor, (list, tuple)):
            self.zoom_factor = [self.zoom_factor] * self.ndims
        else:
            assert len(self.zoom_factor) == self.ndims, \
                'zoom factor length {} does not match number of dimensions {}'\
                .format(len(self.zoom_factor), self.ndims)

        # confirm built
        self.built = True

        super(Resize, self).build(input_shape)  # Be sure to call this somewhere!

    def call(self, inputs):
        """
        Parameters
            inputs: volume of list with one volume
        """

        # check shapes
        if isinstance(inputs, (list, tuple)):
            assert len(inputs) == 1, "inputs has to be len 1. found: %d" % len(inputs)
            vol = inputs[0]
        else:
            vol = inputs

        # necessary for multi_gpu models...
        vol = K.reshape(vol, [-1, *self.inshape[1:]])

        # map transform across batch
        return tf.map_fn(self._single_resize, vol, dtype=tf.float32)

    def compute_output_shape(self, input_shape):

        output_shape = [input_shape[0]]
        output_shape += [int(input_shape[1:-1][f] * self.zoom_factor[f]) for f in range(self.ndims)]
        output_shape += [input_shape[-1]]
        return tuple(output_shape)

    def _single_resize(self, inputs):
        return utils.resize(inputs, self.zoom_factor, interp_method=self.interp_method)


# Zoom naming of resize, to match scipy's naming
Zoom = Resize


class SoftQuantize(Layer):
    """ 
    Keras Layer: soft quantization of intentity input

    If you find this class useful, please cite the original paper this was written for:
        M Hoffmann, B Billot, JE Iglesias, B Fischl, AV Dalca. 
        Learning image registration without images.
        arXiv preprint arXiv:2004.10282, 2020. https://arxiv.org/abs/2004.10282
    """

    def __init__(self,
                 alpha=1,
                 bin_centers=None,
                 nb_bins=16,
                 min_clip=-np.inf,
                 max_clip=np.inf,
                 return_log=False,
                 **kwargs):

        self.alpha = alpha
        self.bin_centers = bin_centers
        self.nb_bins = nb_bins
        self.min_clip = min_clip
        self.max_clip = max_clip
        self.return_log = return_log
        super(SoftQuantize, self).__init__(**kwargs)

    def build(self, input_shape):
        super(SoftQuantize, self).build(input_shape)  # Be sure to call this somewhere!

    def call(self, x):
        return -utils.soft_quantize(x,
                                    alpha=self.alpha,
                                    bin_centers=self.bin_centers,
                                    nb_bins=self.nb_bins,
                                    min_clip=self.min_clip,
                                    max_clip=self.max_clip,
                                    return_log=False)              # [bs, ..., B]

    def compute_output_shape(self, input_shape):
        output_shape_lst = list(input_shape) + [self.nb_bins]
        return tuple(output_shape_lst)


class MSE(Layer):
    """ 
    Keras Layer: mean squared error
    """

    def __init__(self, **kwargs):
        super(MSE, self).__init__(**kwargs)

    def build(self, input_shape):
        super(MSE, self).build(input_shape)  # Be sure to call this somewhere!

    def call(self, x):
        return K.mean(K.batch_flatten(K.square(x[0] - x[1])), -1)

    def compute_output_shape(self, input_shape):
        return (input_shape[0][0], )


class GaussianBlur(Layer):
    """ 
    Applies gaussian blur to an input image.

    If you find this class useful, please cite the original paper this was written for:
        M Hoffmann, B Billot, JE Iglesias, B Fischl, AV Dalca. 
        Learning image registration without images.
        arXiv preprint arXiv:2004.10282, 2020. https://arxiv.org/abs/2004.10282
    """

    def __init__(self, sigma=None, level=None, **kwargs):
        assert sigma is not None or level is not None, 'sigma or level must be provided'
        assert not (sigma is not None and level is not None), 'only sigma or level must be provided'

        if level is not None:
            if level < 1:
                raise ValueError('Gaussian blur level must not be less than 1')

            self.sigma = (level - 1) ** 2

        else:
            if sigma < 0:
                raise ValueError('Gaussian blur sigma must not be less than 0')

            self.sigma = sigma

        super().__init__(**kwargs)

    def build(self, input_shape):
        ndims = len(input_shape) - 2

        # prepare kernel
        kernel = utils.gaussian_kernel([self.sigma] * ndims)
        kernel = tf.reshape(kernel, kernel.shape.as_list() + [1, 1])

        # prepare convoperation
        convnd = getattr(tf.nn, 'conv%dd' % ndims)
        self.conv = lambda x: convnd(tf.expand_dims(x, -1), kernel,
                                     [1] * (ndims + 2), padding='SAME')
        self.nfeat = input_shape[-1]

    def call(self, x):
        # TODO: this hsould be cleaned up a bit, no need to loop and concat...
        if self.sigma == 0:
            return x
        else:
            return tf.concat([self.conv(x[..., n]) for n in range(self.nfeat)], -1)

    def compute_output_shape(self, input_shape):
        return input_shape

    def get_config(self):
        config = super().get_config().copy()
        config.update({
            'sigma': self.sigma,
        })
        return config


#########################################################
# Sparse layers
#########################################################

class SpatiallySparse_Dense(Layer):
    """ 
    Spatially-Sparse Dense Layer (great name, huh?)
    This is a Densely connected (Fully connected) layer with sparse observations.

    # layer can (and should) be used when going from vol to embedding *and* going back.
    # it will account for the observed variance and maintain the same weights

    # if going vol --> enc:
    # tensor inputs should be [vol, mask], and output will be a encoding tensor enc
    # if going enc --> vol:
    # tensor inputs should be [enc], and output will be vol
    """

    def __init__(self, input_shape, output_len, use_bias=False,
                 kernel_initializer='RandomNormal',
                 bias_initializer='RandomNormal', **kwargs):
        self.kernel_initializer = kernel_initializer
        self.bias_initializer = bias_initializer
        self.output_len = output_len
        self.cargs = 0
        self.use_bias = use_bias
        self.orig_input_shape = input_shape  # just the image size
        super(SpatiallySparse_Dense, self).__init__(**kwargs)

    def build(self, input_shape):

        # Create a trainable weight variable for this layer.
        self.kernel = self.add_weight(name='mult-kernel',
                                      shape=(np.prod(self.orig_input_shape),
                                             self.output_len),
                                      initializer=self.kernel_initializer,
                                      trainable=True)

        M = K.reshape(self.kernel, [-1, self.output_len])  # D x d
        mt = K.transpose(M)  # d x D
        mtm_inv = tf.matrix_inverse(K.dot(mt, M))  # d x d
        self.W = K.dot(mtm_inv, mt)  # d x D

        if self.use_bias:
            self.bias = self.add_weight(name='bias-kernel',
                                        shape=(self.output_len, ),
                                        initializer=self.bias_initializer,
                                        trainable=True)

        # self.sigma_sq = self.add_weight(name='bias-kernel',
        #                                 shape=(1, ),
        #                                 initializer=self.initializer,
        #                                 trainable=True)

        super(SpatiallySparse_Dense, self).build(input_shape)  # Be sure to call this somewhere!

    def call(self, args):

        if not isinstance(args, (list, tuple)):
            args = [args]
        self.cargs = len(args)

        # flatten
        if len(args) == 2:  # input y, m
            # get inputs
            y, y_mask = args
            a_fact = int(y.get_shape().as_list()[-1] / y_mask.get_shape().as_list()[-1])
            y_mask = K.repeat_elements(y_mask, a_fact, -1)
            y_flat = K.batch_flatten(y)  # N x D
            y_mask_flat = K.batch_flatten(y_mask)  # N x D

            # prepare switching matrix
            W = self.W  # d x D

            w_tmp = K.expand_dims(W, 0)  # 1 x d x D
            Wo = K.permute_dimensions(w_tmp, [0, 2, 1]) * \
                K.expand_dims(y_mask_flat, -1)  # N x D x d
            WoT = K.permute_dimensions(Wo, [0, 2, 1])    # N x d x D
            WotWo_inv = tf.matrix_inverse(K.batch_dot(WoT, Wo))  # N x d x d
            pre = K.batch_dot(WotWo_inv, WoT)  # N x d x D
            res = K.batch_dot(pre, y_flat)  # N x d

            if self.use_bias:
                res += K.expand_dims(self.bias, 0)

        else:
            x_data = args[0]
            shape = K.shape(x_data)

            x_data = K.batch_flatten(x_data)  # N x d

            if self.use_bias:
                x_data -= self.bias

            res = K.dot(x_data, self.W)

            # reshape
            # Here you can mix integers and symbolic elements of `shape`
            pool_shape = tf.stack([shape[0], *self.orig_input_shape])
            res = K.reshape(res, pool_shape)

        return res

    def compute_output_shape(self, input_shape):
        # print(self.cargs, input_shape, self.output_len, self.orig_input_shape)
        if self.cargs == 2:
            return (input_shape[0][0], self.output_len)
        else:
            return (input_shape[0], *self.orig_input_shape)


#########################################################
# "Local" layers -- layers with parameters at each voxel
#########################################################

class LocalBias(Layer):
    """ 
    Local bias layer: each pixel/voxel has its own bias operation (one parameter)
    out[v] = in[v] + b

    If you find this class useful, please cite the original paper this was written for:
        Dalca AV, Guttag J, Sabuncu MR
        Anatomical Priors in Convolutional Networks for Unsupervised Biomedical Segmentation, 
        CVPR 2018. https://arxiv.org/abs/1903.03148
    """

    def __init__(self, my_initializer='RandomNormal', biasmult=1.0, **kwargs):
        self.initializer = my_initializer
        self.biasmult = biasmult
        super(LocalBias, self).__init__(**kwargs)

    def build(self, input_shape):
        # Create a trainable weight variable for this layer.
        self.kernel = self.add_weight(name='kernel',
                                      shape=input_shape[1:],
                                      initializer=self.initializer,
                                      trainable=True)
        super(LocalBias, self).build(input_shape)  # Be sure to call this somewhere!

    def call(self, x):
        return x + self.kernel * self.biasmult  # weights are difference from input

    def compute_output_shape(self, input_shape):
        return input_shape


class LocalLinear(Layer):
    """ 
    Local linear layer: each pixel/voxel has its own linear operation (two parameters)
    out[v] = a * in[v] + b

    If you find this class useful, please cite the original paper this was written for:
        Dalca AV, Guttag J, Sabuncu MR
        Anatomical Priors in Convolutional Networks for Unsupervised Biomedical Segmentation, 
        CVPR 2018. https://arxiv.org/abs/1903.03148
    """

    def __init__(self, initializer='RandomNormal', **kwargs):
        self.initializer = initializer
        super(LocalLinear, self).__init__(**kwargs)

    def build(self, input_shape):
        # Create a trainable weight variable for this layer.
        self.mult = self.add_weight(name='mult-kernel',
                                    shape=input_shape[1:],
                                    initializer=self.initializer,
                                    trainable=True)
        self.bias = self.add_weight(name='bias-kernel',
                                    shape=input_shape[1:],
                                    initializer=self.initializer,
                                    trainable=True)
        super(LocalLinear, self).build(input_shape)  # Be sure to call this somewhere!

    def call(self, x):
        return x * self.mult + self.bias

    def compute_output_shape(self, input_shape):
        return input_shape


class LocallyConnected3D(Layer):
    """
    Code based on LocallyConnected2D from TensorFLow/Keras:
    https://github.com/tensorflow/tensorflow/blob/master/tensorflow/python/keras/layers/local.py

        Locally-connected layer for 3D inputs.
          The `LocallyConnected3D` layer works similarly
          to the `Conv3D` layer, except that weights are unshared,
          that is, a different set of filters is applied at each
          different patch of the input.
          Note: layer attributes cannot be modified after the layer has been called
          once (except the `trainable` attribute).
          Examples:
          ```python
                  # apply a 3x3x3 unshared weights convolution with 64 output filters on a
                  32x32x32 image
                  # with `data_format="channels_last"`:
                  model = Sequential()
                  model.add(LocallyConnected3D(64, (3, 3, 3), input_shape=(32, 32, 32, 3)))
                  # now model.output_shape == (None, 30, 30, 30, 64)
                  # notice that this layer will consume (30*30*30)*(3*3*3*64) + (30*30*30)*64
                  parameters
                  # add a 3x3x3 unshared weights convolution on top, with 32 output filters:
                  model.add(LocallyConnected3D(32, (3, 3, 3)))
                  # now model.output_shape == (None, 28, 28, 28, 32)
          ```
          Arguments:
                  filters: Integer, the dimensionality of the output space
                          (i.e. the number of output filters in the convolution).
                  kernel_size: An integer or tuple/list of 3 integers, specifying the
                          width and height of the 3D convolution window.
                          Can be a single integer to specify the same value for
                          all spatial dimensions.
                  strides: An integer or tuple/list of 3 integers,
                          specifying the strides of the convolution along the width, height
                          and depth. Can be a single integer to specify the same value for
                          all spatial dimensions.
                  padding: Currently only support `"valid"` (case-insensitive).
                          `"same"` will be supported in future.
                          `"valid"` means no padding.
                  data_format: A string,
                          one of `channels_last` (default) or `channels_first`.
                          The ordering of the dimensions in the inputs.
                          `channels_last` corresponds to inputs with shape
                          `(batch, height, width, depth, channels)` while `channels_first`
                          corresponds to inputs with shape
                          `(batch, channels, height, width, height)`.
                          It defaults to the `image_data_format` value found in your
                          Keras config file at `~/.keras/keras.json`.
                          If you never set it, then it will be "channels_last".
                  activation: Activation function to use.
                          If you don't specify anything, no activation is applied
                          (ie. "linear" activation: `a(x) = x`).
                  use_bias: Boolean, whether the layer uses a bias vector.
                  kernel_initializer: Initializer for the `kernel` weights matrix.
                  bias_initializer: Initializer for the bias vector.
                  kernel_regularizer: Regularizer function applied to
                          the `kernel` weights matrix.
                  bias_regularizer: Regularizer function applied to the bias vector.
                  activity_regularizer: Regularizer function applied to
                          the output of the layer (its "activation").
                  kernel_constraint: Constraint function applied to the kernel matrix.
                  bias_constraint: Constraint function applied to the bias vector.
                  implementation: implementation mode, either `1`, `2`, or `3`.
                          `1` loops over input spatial locations to perform the forward pass.
                          It is memory-efficient but performs a lot of (small) ops.
                          `2` stores layer weights in a dense but sparsely-populated 2D matrix
                          and implements the forward pass as a single matrix-multiply. It uses
                          a lot of RAM but performs few (large) ops.
                          `3` stores layer weights in a sparse tensor and implements the forward
                          pass as a single sparse matrix-multiply.
                          How to choose:
                          `1`: large, dense models,
                          `2`: small models,
                          `3`: large, sparse models,
                          where "large" stands for large input/output activations
                          (i.e. many `filters`, `input_filters`, large `np.prod(input_size)`,
                          `np.prod(output_size)`), and "sparse" stands for few connections
                          between inputs and outputs, i.e. small ratio
                          `filters * input_filters * np.prod(kernel_size) / (np.prod(input_size)
                          * np.prod(strides))`, where inputs to and outputs of the layer are
                          assumed to have shapes `input_size + (input_filters,)`,
                          `output_size + (filters,)` respectively.
                          It is recommended to benchmark each in the setting of interest to pick
                          the most efficient one (in terms of speed and memory usage). Correct
                          choice of implementation can lead to dramatic speed improvements (e.g.
                          50X), potentially at the expense of RAM.
                          Also, only `padding="valid"` is supported by `implementation=1`.
          Input shape:
                  5D tensor with shape:
                  `(samples, channels, rows, cols, z)` if data_format='channels_first'
                  or 5D tensor with shape:
                  `(samples, rows, cols, z, channels)` if data_format='channels_last'.
          Output shape:
                  5D tensor with shape:
                  `(samples, filters, new_rows, new_cols, new_z)` if data_format='channels_first'
                  or 5D tensor with shape:
                  `(samples, new_rows, new_cols, new_z, filters)` if data_format='channels_last'.
                  `rows`, `cols` and `z` values might have changed due to padding.
        """

    def __init__(self,
                 filters,
                 kernel_size,
                 strides=(1, 1, 1),
                 padding='valid',
                 data_format=None,
                 activation=None,
                 use_bias=True,
                 kernel_initializer='glorot_uniform',
                 bias_initializer='zeros',
                 kernel_regularizer=None,
                 bias_regularizer=None,
                 activity_regularizer=None,
                 kernel_constraint=None,
                 bias_constraint=None,
                 implementation=1,
                 **kwargs):
        super(LocallyConnected3D, self).__init__(**kwargs)
        self.filters = filters
        self.kernel_size = conv_utils.normalize_tuple(kernel_size, 3, 'kernel_size')
        self.strides = conv_utils.normalize_tuple(strides, 3, 'strides')
        self.padding = conv_utils.normalize_padding(padding)
        if self.padding != 'valid' and implementation == 1:
            raise ValueError('Invalid border mode for LocallyConnected3D '
                             '(only "valid" is supported if implementation is 1): ' + padding)
        self.data_format = conv_utils.normalize_data_format(data_format)
        self.activation = tf.keras.activations.get(activation)
        self.use_bias = use_bias
        self.kernel_initializer = tf.keras.initializers.get(kernel_initializer)
        self.bias_initializer = tf.keras.initializers.get(bias_initializer)
        self.kernel_regularizer = tf.keras.regularizers.get(kernel_regularizer)
        self.bias_regularizer = tf.keras.regularizers.get(bias_regularizer)
        self.activity_regularizer = tf.keras.regularizers.get(activity_regularizer)
        self.kernel_constraint = tf.keras.constraints.get(kernel_constraint)
        self.bias_constraint = tf.keras.constraints.get(bias_constraint)
        self.implementation = implementation
        self.input_spec = InputSpec(ndim=5)

    @tf_utils.shape_type_conversion
    def build(self, input_shape):
        if self.data_format == 'channels_last':
            input_row, input_col, input_z = input_shape[1:-1]
            input_filter = input_shape[4]
        else:
            input_row, input_col, input_z = input_shape[2:]
            input_filter = input_shape[1]
        if input_row is None or input_col is None or input_z is None:
            raise ValueError('The spatial dimensions of the inputs to '
                             ' a LocallyConnected3D layer '
                             'should be fully-defined, but layer received '
                             'the inputs shape ' + str(input_shape))
        output_row = conv_utils.conv_output_length(
            input_row, self.kernel_size[0], self.padding, self.strides[0])
        output_col = conv_utils.conv_output_length(
            input_col, self.kernel_size[1], self.padding, self.strides[1])
        output_z = conv_utils.conv_output_length(
            input_z, self.kernel_size[2], self.padding, self.strides[2])
        self.output_row = output_row
        self.output_col = output_col
        self.output_z = output_z

        if self.implementation == 1:
            self.kernel_shape = (
                output_row * output_col * output_z,
                self.kernel_size[0] * self.kernel_size[1] * self.kernel_size[2] * input_filter,
                self.filters)

            self.kernel = self.add_weight(
                shape=self.kernel_shape,
                initializer=self.kernel_initializer,
                name='kernel',
                regularizer=self.kernel_regularizer,
                constraint=self.kernel_constraint)

        elif self.implementation == 2:
            if self.data_format == 'channels_first':
                self.kernel_shape = (input_filter, input_row, input_col, input_z,
                                     self.filters, self.output_row, self.output_col, self.output_z)
            else:
                self.kernel_shape = (input_row, input_col, input_z, input_filter,
                                     self.output_row, self.output_col, self.output_z, self.filters)

            self.kernel = self.add_weight(shape=self.kernel_shape,
                                          initializer=self.kernel_initializer,
                                          name='kernel',
                                          regularizer=self.kernel_regularizer,
                                          constraint=self.kernel_constraint)

            self.kernel_mask = LocallyConnected3D.get_locallyconnected_mask(
                input_shape=(input_row, input_col, input_z),
                kernel_shape=self.kernel_size,
                strides=self.strides,
                padding=self.padding,
                data_format=self.data_format
            )

        elif self.implementation == 3:
            self.kernel_shape = (self.output_row * self.output_col * self.output_z * self.filters,
                                 input_row * input_col * input_z * input_filter)

            self.kernel_idxs = sorted(
                LocallyConnected3D.conv_kernel_idxs(
                    input_shape=(input_row, input_col, input_z),
                    kernel_shape=self.kernel_size,
                    strides=self.strides,
                    padding=self.padding,
                    filters_in=input_filter,
                    filters_out=self.filters,
                    data_format=self.data_format)
            )

            self.kernel = self.add_weight(
                shape=(len(self.kernel_idxs),),
                initializer=self.kernel_initializer,
                name='kernel',
                regularizer=self.kernel_regularizer,
                constraint=self.kernel_constraint)

        else:
            raise ValueError('Unrecognized implementation mode: %d.'
                             % self.implementation)

        if self.use_bias:
            self.bias = self.add_weight(
                shape=(output_row, output_col, output_z, self.filters),
                initializer=self.bias_initializer,
                name='bias',
                regularizer=self.bias_regularizer,
                constraint=self.bias_constraint)
        else:
            self.bias = None
        if self.data_format == 'channels_first':
            self.input_spec = InputSpec(ndim=5, axes={1: input_filter})
        else:
            self.input_spec = InputSpec(ndim=5, axes={-1: input_filter})
        self.built = True

    @tf_utils.shape_type_conversion
    def compute_output_shape(self, input_shape):
        if self.data_format == 'channels_first':
            rows = input_shape[2]
            cols = input_shape[3]
            z = input_shape[4]
        elif self.data_format == 'channels_last':
            rows = input_shape[1]
            cols = input_shape[2]
            z = input_shape[3]

        rows = conv_utils.conv_output_length(
            rows, self.kernel_size[0], self.padding, self.strides[0])
        cols = conv_utils.conv_output_length(
            cols, self.kernel_size[1], self.padding, self.strides[1])
        z = conv_utils.conv_output_length(
            z, self.kernel_size[2], self.padding, self.strides[2])

        if self.data_format == 'channels_first':
            return (input_shape[0], self.filters, rows, cols, z)
        elif self.data_format == 'channels_last':
            return (input_shape[0], rows, cols, z, self.filters)

    def call(self, inputs):
        if self.implementation == 1:
            output = \
                LocallyConnected3D.local_conv(inputs,
                                              self.kernel,
                                              self.kernel_size, self.strides,
                                              (self.output_row, self.output_col, self.output_z),
                                              self.data_format)

        elif self.implementation == 2:
            output = LocallyConnected3D.local_conv_matmul(inputs, self.kernel,
                                                          self.kernel_mask,
                                                          self.compute_output_shape(inputs.shape))

        elif self.implementation == 3:
            output = \
                LocallyConnected3D.local_conv_sparse_matmul(inputs,
                                                            self.kernel,
                                                            self.kernel_idxs,
                                                            self.kernel_shape,
                                                            self.compute_output_shape(inputs.shape))

        else:
            raise ValueError('Unrecognized implementation mode: %d.'
                             % self.implementation)

        if self.use_bias:
            output = K.bias_add(output, self.bias, data_format=self.data_format)

        output = self.activation(output)
        return output

    def get_config(self):
        config = {
            'filters': self.filters,
            'kernel_size': self.kernel_size,
            'strides': self.strides,
            'padding': self.padding,
            'data_format': self.data_format,
            'activation': tf.keras.activations.serialize(self.activation),
            'use_bias': self.use_bias,
            'kernel_initializer': tf.keras.initializers.serialize(self.kernel_initializer),
            'bias_initializer': tf.keras.initializers.serialize(self.bias_initializer),
            'kernel_regularizer': tf.keras.regularizers.serialize(self.kernel_regularizer),
            'bias_regularizer': tf.keras.regularizers.serialize(self.bias_regularizer),
            'activity_regularizer': tf.keras.regularizers.serialize(self.activity_regularizer),
            'kernel_constraint': tf.keras.constraints.serialize(self.kernel_constraint),
            'bias_constraint': tf.keras.constraints.serialize(self.bias_constraint),
            'implementation': self.implementation
        }
        base_config = super(LocallyConnected3D, self).get_config()
        return dict(list(base_config.items()) + list(config.items()))

    @staticmethod
    def local_conv(inputs,
                   kernel,
                   kernel_size,
                   strides,
                   output_shape,
                   data_format=None):
        """Apply N-D convolution with un-shared weights.
        Arguments:
            inputs: (N+2)-D tensor with shape
                (batch_size, channels_in, d_in1, ..., d_inN)
                if data_format='channels_first', or
                (batch_size, d_in1, ..., d_inN, channels_in)
                if data_format='channels_last'.
            kernel: the unshared weight for N-D convolution,
                with shape (output_items, feature_dim, channels_out), where
                feature_dim = np.prod(kernel_size) * channels_in,
                output_items = np.prod(output_shape).
            kernel_size: a tuple of N integers, specifying the
                spatial dimensions of the N-D convolution window.
            strides: a tuple of N integers, specifying the strides
                of the convolution along the spatial dimensions.
            output_shape: a tuple of (d_out1, ..., d_outN) specifying the spatial
                dimensionality of the output.
            data_format: string, "channels_first" or "channels_last".
        Returns:
            An (N+2)-D tensor with shape:
            (batch_size, channels_out) + output_shape
            if data_format='channels_first', or:
            (batch_size,) + output_shape + (channels_out,)
            if data_format='channels_last'.
        Raises:
            ValueError: if `data_format` is neither
            `channels_last` nor `channels_first`.
        """
        if data_format is None:
            data_format = image_data_format()
        if data_format not in {'channels_first', 'channels_last'}:
            raise ValueError('Unknown data_format: ' + str(data_format))

        kernel_shape = K.int_shape(kernel)
        feature_dim = kernel_shape[1]
        channels_out = kernel_shape[-1]
        ndims = len(output_shape)
        spatial_dimensions = list(range(ndims))

        xs = []
        output_axes_ticks = [range(axis_max) for axis_max in output_shape]
        for position in itertools.product(*output_axes_ticks):
            slices = [slice(None)]

            if data_format == 'channels_first':
                slices.append(slice(None))

            slices.extend([slice(position[d] * strides[d],
                                 position[d] * strides[d] + kernel_size[d])
                           for d in spatial_dimensions])

            if data_format == 'channels_last':
                slices.append(slice(None))

            xs.append(K.reshape(inputs[slices], (1, -1, feature_dim)))

        x_aggregate = K.concatenate(xs, axis=0)
        output = K.batch_dot(x_aggregate, kernel)
        output = K.reshape(output, output_shape + (-1, channels_out))

        if data_format == 'channels_first':
            permutation = [ndims, ndims + 1] + spatial_dimensions
        else:
            permutation = [ndims] + spatial_dimensions + [ndims + 1]

        return K.permute_dimensions(output, permutation)

    @staticmethod
    def get_locallyconnected_mask(input_shape,
                                  kernel_shape,
                                  strides,
                                  padding,
                                  data_format):
        """Return a mask representing connectivity of a locally-connected operation.
        This method returns a masking numpy array of 0s and 1s (of type `np.float32`)
        that, when element-wise multiplied with a fully-connected weight tensor, masks
        out the weights between disconnected input-output pairs and thus implements
        local connectivity through a sparse fully-connected weight tensor.
        Assume an unshared convolution with given parameters is applied to an input
        having N spatial dimensions with `input_shape = (d_in1, ..., d_inN)`
        to produce an output with spatial shape `(d_out1, ..., d_outN)` (determined
        by layer parameters such as `strides`).
        This method returns a mask which can be broadcast-multiplied (element-wise)
        with a 2*(N+1)-D weight matrix (equivalent to a fully-connected layer between
        (N+1)-D activations (N spatial + 1 channel dimensions for input and output)
        to make it perform an unshared convolution with given `kernel_shape`,
        `strides`, `padding` and `data_format`.
        Arguments:
          input_shape: tuple of size N: `(d_in1, ..., d_inN)`
                       spatial shape of the input.
          kernel_shape: tuple of size N, spatial shape of the convolutional kernel
                        / receptive field.
          strides: tuple of size N, strides along each spatial dimension.
          padding: type of padding, string `"same"` or `"valid"`.
          data_format: a string, `"channels_first"` or `"channels_last"`.
        Returns:
          a `np.float32`-type `np.ndarray` of shape
          `(1, d_in1, ..., d_inN, 1, d_out1, ..., d_outN)`
          if `data_format == `"channels_first"`, or
          `(d_in1, ..., d_inN, 1, d_out1, ..., d_outN, 1)`
          if `data_format == "channels_last"`.
        Raises:
          ValueError: if `data_format` is neither `"channels_first"` nor
                      `"channels_last"`.
        """
        mask = conv_utils.conv_kernel_mask(
            input_shape=input_shape,
            kernel_shape=kernel_shape,
            strides=strides,
            padding=padding
        )

        ndims = int(mask.ndim / 2)

        if data_format == 'channels_first':
            mask = np.expand_dims(mask, 0)
            mask = np.expand_dims(mask, -ndims - 1)

        elif data_format == 'channels_last':
            mask = np.expand_dims(mask, ndims)
            mask = np.expand_dims(mask, -1)

        else:
            raise ValueError('Unrecognized data_format: ' + str(data_format))

        return mask

    @staticmethod
    def local_conv_matmul(inputs, kernel, kernel_mask, output_shape):
        """Apply N-D convolution with un-shared weights using a single matmul call.
        This method outputs `inputs . (kernel * kernel_mask)`
        (with `.` standing for matrix-multiply and `*` for element-wise multiply)
        and requires a precomputed `kernel_mask` to zero-out weights in `kernel` and
        hence perform the same operation as a convolution with un-shared
        (the remaining entries in `kernel`) weights. It also does the necessary
        reshapes to make `inputs` and `kernel` 2-D and `output` (N+2)-D.
        Arguments:
            inputs: (N+2)-D tensor with shape
                `(batch_size, channels_in, d_in1, ..., d_inN)`
                or
                `(batch_size, d_in1, ..., d_inN, channels_in)`.
            kernel: the unshared weights for N-D convolution,
                an (N+2)-D tensor of shape:
                `(d_in1, ..., d_inN, channels_in, d_out2, ..., d_outN, channels_out)`
                or
                `(channels_in, d_in1, ..., d_inN, channels_out, d_out2, ..., d_outN)`,
                with the ordering of channels and spatial dimensions matching
                that of the input.
                Each entry is the weight between a particular input and
                output location, similarly to a fully-connected weight matrix.
            kernel_mask: a float 0/1 mask tensor of shape:
                 `(d_in1, ..., d_inN, 1, d_out2, ..., d_outN, 1)`
                 or
                 `(1, d_in1, ..., d_inN, 1, d_out2, ..., d_outN)`,
                 with the ordering of singleton and spatial dimensions
                 matching that of the input.
                 Mask represents the connectivity pattern of the layer and is
                 precomputed elsewhere based on layer parameters: stride,
                 padding, and the receptive field shape.
            output_shape: a tuple of (N+2) elements representing the output shape:
                `(batch_size, channels_out, d_out1, ..., d_outN)`
                or
                `(batch_size, d_out1, ..., d_outN, channels_out)`,
                with the ordering of channels and spatial dimensions matching that of
                the input.
        Returns:
            Output (N+2)-D tensor with shape `output_shape`.
        """
        inputs_flat = K.reshape(inputs, (K.shape(inputs)[0], -1))

        kernel = kernel_mask * kernel
        kernel = LocallyConnected3D.make_2d(kernel, split_dim=K.ndim(kernel) // 2)

        output_flat = tf.linalg.matmul(inputs_flat, kernel, b_is_sparse=True)
        output = K.reshape(output_flat,
                           [K.shape(output_flat)[0], ] + output_shape.as_list()[1:])
        return output

    @staticmethod
    def local_conv_sparse_matmul(inputs, kernel, kernel_idxs, kernel_shape,
                                 output_shape):
        """Apply N-D convolution with un-shared weights using a single sparse matmul.
        This method outputs `inputs . tf.sparse.SparseTensor(indices=kernel_idxs,
        values=kernel, dense_shape=kernel_shape)`, with `.` standing for
        matrix-multiply. It also reshapes `inputs` to 2-D and `output` to (N+2)-D.
        Arguments:
            inputs: (N+2)-D tensor with shape `(batch_size, channels_in, d_in1, ...,
              d_inN)` or `(batch_size, d_in1, ..., d_inN, channels_in)`.
            kernel: a 1-D tensor with shape `(len(kernel_idxs),)` containing all the
              weights of the layer.
            kernel_idxs:  a list of integer tuples representing indices in a sparse
              matrix performing the un-shared convolution as a matrix-multiply.
            kernel_shape: a tuple `(input_size, output_size)`, where `input_size =
              channels_in * d_in1 * ... * d_inN` and `output_size = channels_out *
              d_out1 * ... * d_outN`.
            output_shape: a tuple of (N+2) elements representing the output shape:
              `(batch_size, channels_out, d_out1, ..., d_outN)` or `(batch_size,
              d_out1, ..., d_outN, channels_out)`, with the ordering of channels and
              spatial dimensions matching that of the input.
        Returns:
            Output (N+2)-D dense tensor with shape `output_shape`.
        """
        inputs_flat = K.reshape(inputs, (K.shape(inputs)[0], -1))
        output_flat = gen_sparse_ops.sparse_tensor_dense_mat_mul(
            kernel_idxs, kernel, kernel_shape, inputs_flat, adjoint_b=True)
        output_flat_transpose = K.transpose(output_flat)

        output_reshaped = K.reshape(
            output_flat_transpose,
            [K.shape(output_flat_transpose)[0], ] + output_shape.as_list()[1:]
        )
        return output_reshaped

    @staticmethod
    def conv_kernel_idxs(input_shape, kernel_shape, strides, padding, filters_in,
                         filters_out, data_format):
        """Yields output-input tuples of indices in a CNN layer.
        The generator iterates over all `(output_idx, input_idx)` tuples, where
          `output_idx` is an integer index in a flattened tensor representing a single
          output image of a convolutional layer that is connected (via the layer
          weights) to the respective single input image at `input_idx`
        Example:
          >>> input_shape = (2, 2)
          >>> kernel_shape = (2, 1)
          >>> strides = (1, 1)
          >>> padding = "valid"
          >>> filters_in = 1
          >>> filters_out = 1
          >>> data_format = "channels_last"
          >>> list(conv_kernel_idxs(input_shape, kernel_shape, strides, padding,
          ...                       filters_in, filters_out, data_format))
          [(0, 0), (0, 2), (1, 1), (1, 3)]
        Args:
          input_shape: tuple of size N: `(d_in1, ..., d_inN)`, spatial shape of the
            input.
          kernel_shape: tuple of size N, spatial shape of the convolutional kernel /
            receptive field.
          strides: tuple of size N, strides along each spatial dimension.
          padding: type of padding, string `"same"` or `"valid"`.
            `"valid"` means no padding. `"same"` results in padding evenly to
            the left/right or up/down of the input such that output has the same
            height/width dimension as the input.
          filters_in: `int`, number if filters in the input to the layer.
          filters_out: `int', number if filters in the output of the layer.
          data_format: string, "channels_first" or "channels_last".
        Yields:
          The next tuple `(output_idx, input_idx)`, where
          `output_idx` is an integer index in a flattened tensor representing a single
          output image of a convolutional layer that is connected (via the layer
          weights) to the respective single input image at `input_idx`.
        Raises:
            ValueError: if `data_format` is neither
            `"channels_last"` nor `"channels_first"`, or if number of strides, input,
            and kernel number of dimensions do not match.
            NotImplementedError: if `padding` is neither `"same"` nor `"valid"`.
        """
        if padding not in ('same', 'valid'):
            raise NotImplementedError('Padding type %s not supported. '
                                      'Only "valid" and "same" '
                                      'are implemented.' % padding)

        in_dims = len(input_shape)
        if isinstance(kernel_shape, int):
            kernel_shape = (kernel_shape,) * in_dims
        if isinstance(strides, int):
            strides = (strides,) * in_dims

        kernel_dims = len(kernel_shape)
        stride_dims = len(strides)
        if kernel_dims != in_dims or stride_dims != in_dims:
            raise ValueError('Number of strides, input and kernel dimensions must all '
                             'match. Received: %d, %d, %d.' %
                             (stride_dims, in_dims, kernel_dims))

        output_shape = LocallyConnected3D.conv_output_shape(input_shape,
                                                            kernel_shape, strides, padding)
        output_axes_ticks = [range(dim) for dim in output_shape]

        if data_format == 'channels_first':
            concat_idxs = lambda spatial_idx, filter_idx: (filter_idx,) + spatial_idx
        elif data_format == 'channels_last':
            concat_idxs = lambda spatial_idx, filter_idx: spatial_idx + (filter_idx,)
        else:
            raise ValueError('Data format %s not recognized.'
                             '`data_format` must be "channels_first" or '
                             '"channels_last".' % data_format)

        for output_position in itertools.product(*output_axes_ticks):
            input_axes_ticks = LocallyConnected3D.conv_connected_inputs(input_shape,
                                                                        kernel_shape,
                                                                        output_position,
                                                                        strides,
                                                                        padding)
            for input_position in itertools.product(*input_axes_ticks):
                for f_in in range(filters_in):
                    for f_out in range(filters_out):
                        out_idx = np.ravel_multi_index(
                            multi_index=concat_idxs(output_position, f_out),
                            dims=concat_idxs(output_shape, filters_out))
                        in_idx = np.ravel_multi_index(
                            multi_index=concat_idxs(input_position, f_in),
                            dims=concat_idxs(input_shape, filters_in))
                        yield (out_idx, in_idx)

    @staticmethod
    def conv_connected_inputs(input_shape, kernel_shape, output_position, strides,
                              padding):
        """Return locations of the input connected to an output position.
        Assume a convolution with given parameters is applied to an input having N
        spatial dimensions with `input_shape = (d_in1, ..., d_inN)`. This method
        returns N ranges specifying the input region that was convolved with the
        kernel to produce the output at position
        `output_position = (p_out1, ..., p_outN)`.
        Example:
          >>> input_shape = (4, 4)
          >>> kernel_shape = (2, 1)
          >>> output_position = (1, 1)
          >>> strides = (1, 1)
          >>> padding = "valid"
          >>> conv_connected_inputs(input_shape, kernel_shape, output_position,
          ...                       strides, padding)
          [range(1, 3), range(1, 2)]
        Args:
          input_shape: tuple of size N: `(d_in1, ..., d_inN)`, spatial shape of the
            input.
          kernel_shape: tuple of size N, spatial shape of the convolutional kernel /
            receptive field.
          output_position: tuple of size N: `(p_out1, ..., p_outN)`, a single position
            in the output of the convolution.
          strides: tuple of size N, strides along each spatial dimension.
          padding: type of padding, string `"same"` or `"valid"`.
            `"valid"` means no padding. `"same"` results in padding evenly to
            the left/right or up/down of the input such that output has the same
            height/width dimension as the input.
        Returns:
          N ranges `[[p_in_left1, ..., p_in_right1], ...,
                    [p_in_leftN, ..., p_in_rightN]]` specifying the region in the
          input connected to output_position.
        """
        ranges = []

        ndims = len(input_shape)
        for d in range(ndims):
            left_shift = int(kernel_shape[d] / 2)
            right_shift = kernel_shape[d] - left_shift
            center = output_position[d] * strides[d]
            if padding == 'valid':
                center += left_shift
            start = max(0, center - left_shift)
            end = min(input_shape[d], center + right_shift)
            ranges.append(range(start, end))

        return ranges

    @staticmethod
    def conv_output_shape(input_shape, kernel_shape, strides, padding):
        """Return the output shape of an N-D convolution.
        Forces dimensions where input is empty (size 0) to remain empty.
        Args:
          input_shape: tuple of size N: `(d_in1, ..., d_inN)`, spatial shape of the
            input.
          kernel_shape: tuple of size N, spatial shape of the convolutional kernel /
            receptive field.
          strides: tuple of size N, strides along each spatial dimension.
          padding: type of padding, string `"same"` or `"valid"`.
            `"valid"` means no padding. `"same"` results in padding evenly to
            the left/right or up/down of the input such that output has the same
            height/width dimension as the input.
        Returns:
          tuple of size N: `(d_out1, ..., d_outN)`, spatial shape of the output.
        """
        dims = range(len(kernel_shape))
        output_shape = [
            conv_utils.conv_output_length(input_shape[d], kernel_shape[d], padding, strides[d])
            for d in dims
        ]
        output_shape = tuple(
            [0 if input_shape[d] == 0 else output_shape[d] for d in dims])
        return output_shape

    @staticmethod
    def make_2d(tensor, split_dim):
        """Reshapes an N-dimensional tensor into a 2D tensor.
        Dimensions before (excluding) and after (including) `split_dim` are grouped
        together.
        Arguments:
        tensor: a tensor of shape `(d0, ..., d(N-1))`.
        split_dim: an integer from 1 to N-1, index of the dimension to group
            dimensions before (excluding) and after (including).
        Returns:
        Tensor of shape
        `(d0 * ... * d(split_dim-1), d(split_dim) * ... * d(N-1))`.
        """
        shape = K.shape(tensor)
        in_dims = shape[:split_dim]
        out_dims = shape[split_dim:]

        in_size = tf.math.reduce_prod(in_dims)
        out_size = tf.math.reduce_prod(out_dims)

        return K.reshape(tensor, (in_size, out_size))


class LocalCrossLinear(Layer):
    """ 
    Local cross mult layer

    input: [batch_size, *vol_size, nb_feats_1]
    output: [batch_size, *vol_size, nb_feats_2]

    at each spatial voxel, there is a different linear relation learned.
    """

    def __init__(self, output_features,
                 mult_initializer=None,
                 bias_initializer=None,
                 mult_regularizer=None,
                 bias_regularizer=None,
                 use_bias=True,
                 **kwargs):

        self.output_features = output_features
        self.mult_initializer = mult_initializer
        self.bias_initializer = bias_initializer
        self.mult_regularizer = mult_regularizer
        self.bias_regularizer = bias_regularizer
        self.use_bias = use_bias

        super(LocalCrossLinear, self).__init__(**kwargs)

    def build(self, input_shape):
        # Create a trainable weight variable for this layer.
        mult_shape = [1] + list(input_shape)[1:] + [self.output_features]

        # verify initializer
        if self.mult_initializer is None:
            mean = 1 / input_shape[-1]
            stddev = 0.01
            self.mult_initializer = tf.keras.initializers.RandomNormal(mean=mean, stddev=stddev)

        self.mult = self.add_weight(name='mult-kernel',
                                    shape=mult_shape,
                                    initializer=self.mult_initializer,
                                    regularizer=self.mult_regularizer,
                                    trainable=True)

        if self.use_bias:
            if self.bias_initializer is None:
                mean = 1 / input_shape[-1]
                stddev = 0.01
                self.bias_initializer = tf.keras.initializers.RandomNormal(mean=mean, stddev=stddev)

            bias_shape = [1] + list(input_shape)[1:-1] + [self.output_features]
            self.bias = self.add_weight(name='bias-kernel',
                                        shape=bias_shape,
                                        initializer=self.bias_initializer,
                                        regularizer=self.bias_regularizer,
                                        trainable=True)
        super(LocalCrossLinear, self).build(input_shape)

    def call(self, x):
        map_fn = lambda z: self._single_matmul(z, self.mult[0, ...])
        y = tf.stack(tf.map_fn(map_fn, x, dtype=tf.float32), 0)

        if self.use_bias:
            y = y + self.bias

        return y

    def _single_matmul(self, x, mult):
        x = K.expand_dims(x, -2)
        y = tf.matmul(x, mult)[..., 0, :]
        return y

    def compute_output_shape(self, input_shape):
        return tuple(list(input_shape)[:-1] + [self.output_features])


class LocalCrossLinearTrf(Layer):
    """ 
    Local cross mult layer with transform

    input: [batch_size, *vol_size, nb_feats_1]
    output: [batch_size, *vol_size, nb_feats_2]

    at each spatial voxel, there is a different linear relation learned.
    """

    def __init__(self, output_features,
                 mult_initializer=None,
                 bias_initializer=None,
                 mult_regularizer=None,
                 bias_regularizer=None,
                 use_bias=True,
                 trf_mult=1,
                 **kwargs):

        self.output_features = output_features
        self.mult_initializer = mult_initializer
        self.bias_initializer = bias_initializer
        self.mult_regularizer = mult_regularizer
        self.bias_regularizer = bias_regularizer
        self.use_bias = use_bias
        self.trf_mult = trf_mult
        self.interp_method = 'linear'

        super(LocalCrossLinearTrf, self).__init__(**kwargs)

    def build(self, input_shape):
        # Create a trainable weight variable for this layer.
        mult_shape = list(input_shape)[1:] + [self.output_features]
        ndims = len(list(input_shape)[1:-1])

        # verify initializer
        if self.mult_initializer is None:
            mean = 1 / input_shape[-1]
            stddev = 0.01
            self.mult_initializer = tf.keras.initializers.RandomNormal(mean=mean, stddev=stddev)

        self.mult = self.add_weight(name='mult-kernel',
                                    shape=mult_shape,
                                    initializer=self.mult_initializer,
                                    regularizer=self.mult_regularizer,
                                    trainable=True)

        self.trf = self.add_weight(name='def-kernel',
                                   shape=mult_shape + [ndims],
                                   initializer=tf.keras.initializers.RandomNormal(
                                       mean=0, stddev=0.001),
                                   trainable=True)

        if self.use_bias:
            if self.bias_initializer is None:
                mean = 1 / input_shape[-1]
                stddev = 0.01
                self.bias_initializer = tf.keras.initializers.RandomNormal(mean=mean, stddev=stddev)

            bias_shape = list(input_shape)[1:-1] + [self.output_features]
            self.bias = self.add_weight(name='bias-kernel',
                                        shape=bias_shape,
                                        initializer=self.bias_initializer,
                                        regularizer=self.bias_regularizer,
                                        trainable=True)

        super(LocalCrossLinearTrf, self).build(input_shape)

    def call(self, x):

        # for each element in the batch
        y = tf.map_fn(self._single_batch_trf, x, dtype=tf.float32)

        return y

    def _single_batch_trf(self, vol):
        # vol should be vol_shape + [nb_features]
        # self.trf should be vol_shape + [nb_features] + [ndims]

        vol_shape = vol.shape.as_list()
        nb_input_dims = vol_shape[-1]

        # this is inefficient...
        new_vols = [None] * self.output_features
        for j in range(self.output_features):
            new_vols[j] = tf.zeros(vol_shape[:-1], dtype=tf.float32)
            for i in range(nb_input_dims):
                trf_vol = transform(vol[..., i], self.trf[..., i, j, :] *
                                    self.trf_mult, interp_method=self.interp_method)
                trf_vol = tf.reshape(trf_vol, vol_shape[:-1])
                new_vols[j] += trf_vol * self.mult[..., i, j]

                if self.use_bias:
                    new_vols[j] += self.bias[..., j]

        return tf.stack(new_vols, -1)

    def compute_output_shape(self, input_shape):
        return tuple(list(input_shape)[:-1] + [self.output_features])


class LocalParamLayer(Layer):
    """ 
    Local Parameter layer: each pixel/voxel has its own parameter (one parameter)
    out[v] = b

    If you find this class useful, please cite the original paper this was written for:
        A.V. Dalca, M. Rakic, J. Guttag, M.R. Sabuncu. 
        Learning Conditional Deformable Templates with Convolutional Networks 
        NeurIPS: Advances in Neural Information Processing Systems. pp 804-816, 2019. 

    using code from 
    https://github.com/YerevaNN/R-NET-in-Keras/blob/master/layers/SharedWeight.py
    and
    https://github.com/keras-team/keras/blob/ee02d256611b17d11e37b86bd4f618d7f2a37d84/keras/engine/input_layer.py
    """

    def __init__(self,
                 shape,
                 my_initializer='RandomNormal',
                 dtype=None,
                 name=None,
                 mult=1.0,
                 **kwargs):

        # some input checking
        if not name:
            prefix = 'local_param'
            name = prefix + '_' + str(K.get_uid(prefix))

        if not dtype:
            dtype = K.floatx()

        self.shape = [1, *shape]
        self.my_initializer = my_initializer
        self.mult = mult

        if not name:
            prefix = 'param'
            name = '%s_%d' % (prefix, K.get_uid(prefix))
        Layer.__init__(self, name=name, **kwargs)

        # Create a trainable weight variable for this layer.
        with K.name_scope(self.name):
            self.kernel = self.add_weight(name='kernel',
                                          shape=shape,
                                          initializer=self.my_initializer,
                                          dtype=dtype,
                                          trainable=True)

        # prepare output tensor, which is essentially the kernel.
        output_tensor = K.expand_dims(self.kernel, 0) * self.mult
        output_tensor._keras_shape = self.shape
        output_tensor._uses_learning_phase = False
        output_tensor._keras_history = tf.python.keras.engine.base_layer.KerasHistory(self, 0, 0)
        output_tensor._batch_input_shape = self.shape

        self.trainable = True
        self.built = True
        self.is_placeholder = False

        # create new node
        tf.python.keras.engine.base_layer.node_module.Node(self,
                                                           inbound_layers=[],
                                                           node_indices=[],
                                                           tensor_indices=[],
                                                           input_tensors=[],
                                                           output_tensors=[output_tensor],
                                                           input_masks=[],
                                                           output_masks=[None],
                                                           input_shapes=[],
                                                           output_shapes=self.shape)

    def get_config(self):
        config = {
            'dtype': self.dtype,
            'sparse': self.sparse,
            'name': self.name
        }
        return config


class LocalParamWithInput(Layer):
    """ 
    Update 9/29/2019 - TODO: should try ne.layers.LocalParam() again after update.

    The neuron.layers.LocalParam has an issue where _keras_shape 
        gets lost upon calling get_output :(

    tried using call() but this requires an input (or i don't know how to fix it)
    the fix was that after the return, for every time that tensor would be used i would 
        need to do something like
        new_vec._keras_shape = old_vec._keras_shape
    which messed up the code. 
        Instead, we'll do this quick version where we need an input, but we'll ignore it.

    this doesn't have the _keras_shape issue since we built on the input and use call()

    If you find this class useful, please cite the original paper this was written for:
        A.V. Dalca, M. Rakic, J. Guttag, M.R. Sabuncu. 
        Learning Conditional Deformable Templates with Convolutional Networks 
        NeurIPS: Advances in Neural Information Processing Systems. pp 804-816, 2019. 
    """

    def __init__(self, shape, initializer='RandomNormal', mult=1.0, **kwargs):
        self.shape = shape
        self.initializer = initializer
        self.biasmult = mult
        print('LocalParamWithInput: Consider using neuron.layers.LocalParam()')
        super().__init__(**kwargs)

    def get_config(self):
        config = super().get_config().copy()
        config.update({
            'shape': self.shape,
        })
        return config

    def build(self, input_shape):
        self.kernel = self.add_weight(name='kernel',
                                      shape=self.shape,  # input_shape[1:]
                                      initializer=self.initializer,
                                      trainable=True)
        super().build(input_shape)  # Be sure to call this somewhere!

    def call(self, x):
        # want the x variable for it's keras properties and the batch.
        xslice = K.batch_flatten(x)[:, 0:1]
        b = xslice * tf.zeros((1,)) + tf.ones((1,))
        # b = K.batch_flatten(0 * x)[:, 0:1] + 1
        params = K.flatten(self.kernel * self.biasmult)[tf.newaxis, ...]
        return K.reshape(K.dot(b, params), [-1, *self.shape])

    def compute_output_shape(self, input_shape):
        return (input_shape[0], *self.shape)


def LocalParam(    # pylint: disable=invalid-name
        shape,
        batch_size=None,
        name=None,
        dtype=None,
        **kwargs):
    """
    `LocalParam()` is used to instantiate a Keras tensor.
    A Keras tensor is a tensor object from the underlying backend
    (Theano or TensorFlow), which we augment with certain
    attributes that allow us to build a Keras model
    just by knowing the inputs and outputs of the model.
    For instance, if a, b and c are Keras tensors,
    it becomes possible to do:
    `model = Model(input=[a, b], output=c)`
    The added Keras attribute is:
            `_keras_history`: Last layer applied to the tensor.
                    the entire layer graph is retrievable from that layer,
                    recursively.
    Arguments:
            shape: A shape tuple (integers), not including the batch size.
                    For instance, `shape=(32,)` indicates that the expected input
                    will be batches of 32-dimensional vectors. Elements of this tuple
                    can be None; 'None' elements represent dimensions where the shape is
                    not known.
            batch_size: optional static batch size (integer).
            name: An optional name string for the layer.
                    Should be unique in a model (do not reuse the same name twice).
                    It will be autogenerated if it isn't provided.
            dtype: The data type expected by the input, as a string
                    (`float32`, `float64`, `int32`...)
            **kwargs: deprecated arguments support.
    Returns:
        A `tensor`.
    Example:
    ```python
    # this is a logistic regression in Keras
    x = Input(shape=(32,))
    y = Dense(16, activation='softmax')(x)
    model = Model(x, y)
    ```
    Note that even if eager execution is enabled,
    `Input` produces a symbolic tensor (i.e. a placeholder).
    This symbolic tensor can be used with other
    TensorFlow ops, as such:
    ```python
    x = Input(shape=(32,))
    y = tf.square(x)
    ```
    Raises:
        ValueError: in case of invalid arguments.
    """
    input_layer = LocalParamLayer(shape, name=name, dtype=dtype)

    # Return tensor including `_keras_history`.
    # Note that in this case train_output and test_output are the same pointer.
    outputs = input_layer._inbound_nodes[0].output_tensors
    if len(outputs) == 1:
        return outputs[0]
    else:
        return outputs


##########################################
# Stream layers
##########################################


class MeanStream(Layer):
    """ 
    Maintain stream of data mean. 

    cap refers to mainting an approximation of up to that number of subjects -- that is,
    any incoming datapoint will have at least 1/cap weight.

    If you find this class useful, please cite the original paper this was written for:
        A.V. Dalca, M. Rakic, J. Guttag, M.R. Sabuncu. 
        Learning Conditional Deformable Templates with Convolutional Networks 
        NeurIPS: Advances in Neural Information Processing Systems. pp 804-816, 2019. 
    """

    def __init__(self, cap=100, **kwargs):
        self.cap = float(cap)
        super(MeanStream, self).__init__(**kwargs)

    def build(self, input_shape):
        # Create mean and count
        # These are weights because just maintaining variables don't get saved with the model,
        # and we'd like to have these numbers saved when we save the model.
        # But we need to make sure that the weights are untrainable.
        self.mean = self.add_weight(name='mean',
                                    shape=input_shape[1:],
                                    initializer='zeros',
                                    trainable=False)
        self.count = self.add_weight(name='count',
                                     shape=[1],
                                     initializer='zeros',
                                     trainable=False)

        # self.mean = K.zeros(input_shape[1:], name='mean')
        # self.count = K.variable(0.0, name='count')
        super(MeanStream, self).build(input_shape)  # Be sure to call this somewhere!

    def call(self, x, training=None):
        training = _get_training_value(training, self.trainable)

        # get batch shape:
        this_bs_int = K.shape(x)[0]

        # prep for broadcasting :(
        p = tf.concat((K.reshape(this_bs_int, (1,)), K.shape(self.mean)), 0)
        z = tf.ones(p)

        # If calling in inference mode, use moving stats
        if training is False:
            return K.minimum(1., self.count / self.cap) * (z * K.expand_dims(self.mean, 0))

        # get new mean and count
        new_mean, new_count = _mean_update(self.mean, self.count, x, self.cap)

        # update op
        self.count.assign(new_count)
        self.mean.assign(new_mean)

        # the first few 1000 should not matter that much towards this cost
        return K.minimum(1., new_count / self.cap) * (z * K.expand_dims(new_mean, 0))

    def compute_output_shape(self, input_shape):
        return input_shape


class CovStream(Layer):
    """ 
    Maintain stream of data covariance. 

    cap refers to mainting an approximation of up to that number of subjects -- that is,
    any incoming datapoint will have at least 1/cap weight.

    If you find this class useful, please cite the original paper this was written for:
        A.V. Dalca, M. Rakic, J. Guttag, M.R. Sabuncu. 
        Learning Conditional Deformable Templates with Convolutional Networks 
        NeurIPS: Advances in Neural Information Processing Systems. pp 804-816, 2019. 
    """

    def __init__(self, cap=100, **kwargs):
        self.cap = float(cap)
        super(CovStream, self).__init__(**kwargs)

    def build(self, input_shape):
        # Create mean, cov and and count
        # See note in MeanStream.build()
        self.mean = self.add_weight(name='mean',
                                    shape=input_shape[1:],
                                    initializer='zeros',
                                    trainable=False)
        v = np.prod(input_shape[1:])
        self.cov = self.add_weight(name='cov',
                                   shape=[v, v],
                                   initializer='zeros',
                                   trainable=False)
        self.count = self.add_weight(name='count',
                                     shape=[1],
                                     initializer='zeros',
                                     trainable=False)

        super(CovStream, self).build(input_shape)  # Be sure to call this somewhere!

    def call(self, x, training=None):
        training = _get_training_value(training, self.trainable)

        # get batch shape:
        this_bs_int = K.shape(x)[0]

        # prep for broadcasting :(
        p = tf.concat((K.reshape(this_bs_int, (1,)), K.shape(self.cov)), 0)
        z = tf.ones(p)

        # If calling in inference mode, use moving stats
        if training is False:
            return K.minimum(1., self.count / self.cap) * (z * K.expand_dims(self.cov, 0))

        x_orig = x

        # update mean
        new_mean, new_count = _mean_update(self.mean, self.count, x, self.cap)

        # x reshape
        this_bs = tf.cast(this_bs_int, 'float32')  # this batch size
        prev_count = self.count
        x = K.batch_flatten(x)  # B x N

        # new C update. Should be B x N x N
        x = K.expand_dims(x, -1)
        C_delta = K.batch_dot(x, K.permute_dimensions(x, [0, 2, 1]))

        # update cov
        prev_cap = K.minimum(prev_count, self.cap)
        C = self.cov * (prev_cap - 1) + K.sum(C_delta, 0)
        new_cov = C / (prev_cap + this_bs - 1)

        # updates
        self.count.assign(new_count)
        self.mean.assign(new_mean)
        self.cov.assign(new_cov)

        return K.minimum(1., new_count / self.cap) * (z * K.expand_dims(new_cov, 0))

    def compute_output_shape(self, input_shape):
        v = np.prod(input_shape[1:])
        return (input_shape[0], v, v)


def _mean_update(pre_mean, pre_count, x, pre_cap=None):

    # compute this batch stats
    this_sum = tf.reduce_sum(x, 0)
    this_bs = tf.cast(K.shape(x)[0], 'float32')  # this batch size

    # increase count and compute weights
    new_count = pre_count + this_bs
    alpha = this_bs / K.minimum(new_count, pre_cap)

    # compute new mean. Note that once we reach self.cap (e.g. 1000),
    # the 'previous mean' matters less
    new_mean = pre_mean * (1 - alpha) + (this_sum / this_bs) * alpha

    return (new_mean, new_count)


def _get_training_value(training, trainable_flag):
    """
    Return a flag indicating whether a layer should be called in training
    or inference mode.

    Modified from https://git.io/JUGHX

    training: the setting used when layer is called for inference.
    trainable: flag indicating whether the layer is trainable.
    """
    if training is None:
        training = K.learning_phase()

    if isinstance(training, int):
        training = bool(training)

    # If layer not trainable, override value passed from model.
    if trainable_flag is False:
        training = False

    return training


##########################################
# FFT Layers
##########################################

class FFT(Layer):
    """
    Apply the fast Fourier transform (FFT) to a tensor. Supports forward and backward
    (inverse) transforms, and the transformed axes can be specified. The first and last
    dimensions of the input tensor are supposed to indicate batches and features,
    respectively. The output tensor will be complex.

    If you find this class useful, please cite the original paper this was written for:
        Deep-learning-based Optimization of the Under-sampling Pattern in MRI
        C. Bahadir, A.Q. Wang, A.V. Dalca, M.R. Sabuncu.
        IEEE TCP: Transactions on Computational Imaging. 6. pp. 1139-1152. 2020.
    """

    def __init__(self, axes=None, inverse=False, shift=False, **kwargs):
        """
        Parameters:
            axes: Spatial axes along which to take the FFT. Defaults to None, which means all.
            inverse: Whether to perform a backward (inverse) transform. Defaults to False.
        """
        self.axes = axes
        self.inverse = inverse
        self.shift = shift
        super().__init__(**kwargs)

    def get_config(self):
        config = super().get_config().copy()
        config.update({
            'axes': self.axes,
            'inverse': self.inverse,
        })
        return config

    def build(self, input_shape):
        self.ndims = len(input_shape) - 2
        assert self.ndims in (1, 2, 3), 'only 1D, 2D or 3D supported'

        spatial_dim = tuple(range(1, self.ndims + 1))
        if self.axes is None:
            self.axes = spatial_dim
        if np.isscalar(self.axes):
            self.axes = (self.axes,)
        self.axes = tuple(set(self.axes))
        assert all(i in spatial_dim for i in self.axes), f'{self.axes} are not all spatial axes'

        self.naxes = len(self.axes)
        super().build(input_shape)

    def call(self, x):
        if x.dtype not in (tf.complex64, tf.complex128):
            x = tf.cast(x, tf.complex64)

        # Select the adequate functions.
        transform = 'fft'
        if self.naxes > 1:
            transform += str(self.naxes) + 'd'
        if self.inverse:
            transform = 'i' + transform
        transform = getattr(tf.signal, transform)

        # Permute: the ND FFT operates on the N rightmost dimensions.
        ignored_dim = tuple(set(range(len(x.shape))) - set(self.axes))
        forward = (*ignored_dim, *self.axes)
        backward = np.argsort(forward)

        x = tf.transpose(x, perm=forward)
        x = transform(x)
        x = tf.transpose(x, perm=backward)
        return x

    def compute_output_shape(self, input_shape):
        return input_shape


class IFFT(FFT):
    """
    Apply the inverse fast Fourier transform (iFFT) to a tensor. The transformed axes can be
    specified. The first and last dimensions of the input tensor are supposed to indicate
    batches and features, respectively. The output tensor will be complex. For more information
    see ne.layers.FFT.

    If you find this class useful, please cite the original paper this was written for:
        Deep-learning-based Optimization of the Under-sampling Pattern in MRI
        C. Bahadir, A.Q. Wang, A.V. Dalca, M.R. Sabuncu.
        IEEE TCP: Transactions on Computational Imaging. 6. pp. 1139-1152. 2020.
    """
    def __init__(self, *args, **kwargs):
        """
        Parameters:
            axes: Spatial axes along which to take the iFFT. Defaults to None, which means all.
        """
        super().__init__(*args, inverse=True, **kwargs)


class FFTShift(Layer):
    """
    Shift the zero-frequency component to the center of the tensor.
    """

    def __init__(self, axes=None, inverse=False, **kwargs):
        """
        Parameters:
            axes: Spatial axes along which to shift the spectrum. Defaults to None, meaning all.
            inverse: Whether to undo the shift operation. Defaults to False.
        """
        self.axes = axes
        self.inverse = inverse
        super().__init__(**kwargs)

    def get_config(self):
        config = super().get_config().copy()
        config.update({
            'axes': self.axes,
            'inverse': self.inverse,
        })
        return config

    def build(self, input_shape):
        self.ndims = len(input_shape) - 2
        assert self.ndims in (1, 2, 3), 'only 1D, 2D or 3D supported'

        spatial_dim = tuple(range(1, self.ndims + 1))
        if self.axes is None:
            self.axes = spatial_dim
        if np.isscalar(self.axes):
            self.axes = (self.axes,)
        self.axes = tuple(set(self.axes))
        assert all(i in spatial_dim for i in self.axes), f'{self.axes} are not all spatial axes'

        super().build(input_shape)

    def call(self, x):
        f = tf.signal.ifftshift if self.inverse else tf.signal.fftshift
        return f(x, axes=self.axes)

    def compute_output_shape(self, input_shape):
        return input_shape


class IFFTShift(FFTShift):
    """
    Undo the effect of applying FFTShift. While FFTShift and IFFTShift are identical for
    even-size tensor dimensions, their effect differs by one voxel for dimensions of odd
    size. For more information, see ne.layers.FFTShift.

    If you find this class useful, please cite the original paper this was written for:
        Deep-learning-based Optimization of the Under-sampling Pattern in MRI
        C. Bahadir, A.Q. Wang, A.V. Dalca, M.R. Sabuncu.
        IEEE TCP: Transactions on Computational Imaging. 6. pp. 1139-1152. 2020.
    """
    def __init__(self, *args, **kwargs):
        """
        Parameters:
            axes: Spatial axes along which to shift the spectrum. Defaults to None, meaning all.
        """
        super().__init__(*args, inverse=True, **kwargs)


class ComplexToChannels(Layer):
    """
    Split a complex tensor into a real tensor with features corresponding to the
    real and imaginary components.

    If you find this class useful, please cite the original paper this was written for:
        Deep-learning-based Optimization of the Under-sampling Pattern in MRI 
        C. Bahadir‡, A.Q. Wang‡, A.V. Dalca, M.R. Sabuncu. 
        IEEE TCP: Transactions on Computational Imaging. 6. pp. 1139-1152. 2020.
    """

    def __init__(self, **kwargs):
        super().__init__(**kwargs)

    def build(self, input_shape):
        super().build(input_shape)

    def call(self, x):
<<<<<<< HEAD
        axes = self.axes
        if axes is None:
            axes = tuple(range(K.ndim(x)))
            shift = [0] + [dim // 2 for dim in x.shape] + [0]
        elif isinstance(axes, int):
            shift = x.shape[axes] // 2
        else:
            shift = [x.shape[ax] // 2 for ax in axes]

        return tf.roll(x, shift, axes)
=======
        assert x.dtype in (tf.complex64, tf.complex128), f'non-complex input to {self.name}'
        return tf.concat((tf.math.real(x), tf.math.imag(x)), axis=-1)
>>>>>>> 3e6c00ba

    def compute_output_shape(self, input_shape):
        shape = list(input_shape)
        shape[-1] *= 2
        return tuple(shape)


class ChannelsToComplex(Layer):
    """
    Convert a real tensor with an even number N of features into a complex N/2-feature tensor.
    The first N/2 features will be taken as real, the last N/2 features as imaginary components.

    If you find this class useful, please cite the original paper this was written for:
        Deep-learning-based Optimization of the Under-sampling Pattern in MRI 
        C. Bahadir‡, A.Q. Wang‡, A.V. Dalca, M.R. Sabuncu. 
        IEEE TCP: Transactions on Computational Imaging. 6. pp. 1139-1152. 2020.
    """

    def __init__(self, **kwargs):
        super().__init__(**kwargs)

    def build(self, input_shape):
        assert input_shape[-1] % 2 == 0, f'{input_shape[-1]} is an odd number of features'
        super().build(input_shape)

    def call(self, x):
<<<<<<< HEAD
        axes = self.axes
        if axes is None:
            axes = tuple(range(K.ndim(x)))
            shift = [0] + [-(dim // 2) for dim in x.shape.as_list()[1:-1]] + [0]
        elif isinstance(axes, int):
            shift = -(x.shape[axes] // 2)
        else:
            shift = [-(x.shape[ax] // 2) for ax in axes]

        return tf.roll(x, shift, axes)
=======
        assert x.dtype not in (tf.complex64, tf.complex128), f'complex input to {self.name}'
        nchan = x.shape[-1] // 2
        return tf.complex(x[..., :nchan], x[..., nchan:])
>>>>>>> 3e6c00ba

    def compute_output_shape(self, input_shape):
        shape = list(input_shape)
        shape[-1] = shape[-1] // 2
        return tuple(shape)


##########################################
# Stochastic Sampling layers
##########################################

class SampleNormalLogVar(Layer):
    """ 
    Keras Layer: Gaussian sample given mean and log_variance

    If you find this class useful, please cite the original paper this was written for:
        Dalca AV, Guttag J, Sabuncu MR
        Anatomical Priors in Convolutional Networks for Unsupervised Biomedical Segmentation, 
        CVPR 2018. https://arxiv.org/abs/1903.03148

    inputs: list of Tensors [mu, log_var]
    outputs: Tensor sample from N(mu, sigma^2)
    """

    def __init__(self, **kwargs):
        super(SampleNormalLogVar, self).__init__(**kwargs)

    def build(self, input_shape):
        super(SampleNormalLogVar, self).build(input_shape)

    def call(self, x):
        return self._sample(x)

    def compute_output_shape(self, input_shape):
        return input_shape[0]

    def _sample(self, args):
        """
        sample from a normal distribution

        args should be [mu, log_var], where log_var is the log of the squared sigma

        This is probably equivalent to 
            K.random_normal(shape, args[0], exp(args[1]/2.0))
        """
        mu, log_var = args

        # sample from N(0, 1)
        noise = tf.random.normal(tf.shape(mu), 0, 1, dtype=tf.float32)

        # make it a sample from N(mu, sigma^2)
        z = mu + tf.exp(log_var / 2.0) * noise
        return z


##########################################
# HyperMorph Layers
##########################################

class HyperConv(Layer):
    """
    Private, abstract N-D hyper-convolution layer for use in hypernetworks.
    This layer has no trainable weights, as it performs a convolution
    using externel kernel (and bias) weights that are provided as
    input tensors. The expected layer input is a tensor list:

        [input_features, kernel_weights, bias_weights]

    Parameters:
        rank: Rank of the convolution.
        filters: The dimensionality of the output space.
        kernel_size: An int or int list specifying the convolution window size.
        strides: An int or int list specifying the stride of the convolution. Default is 1.
        padding: One of 'valid' or 'same' (case-insensitive). Default is 'valid'.
        dilation_rate: Dilation rate to use for dilated convolution. Default is 1.
        activation: Activation function. Default is None.
        use_bias: Whether the layer applies a bias. Default is True.
        name: Layer name.
    """

    def __init__(self,
                 rank,
                 filters,
                 kernel_size,
                 strides=1,
                 padding='valid',
                 dilation_rate=1,
                 activation=None,
                 use_bias=True,
                 name=None,
                 **kwargs):

        super().__init__(name=name, **kwargs)
        self.rank = rank
        self.filters = filters
        self.kernel_size = conv_utils.normalize_tuple(kernel_size, rank, 'kernel_size')
        self.strides = conv_utils.normalize_tuple(strides, rank, 'strides')
        self.padding = conv_utils.normalize_padding(padding)
        if self.padding == 'causal':
            raise ValueError('Causal padding is not supported for HyperConv')
        self.dilation_rate = conv_utils.normalize_tuple(dilation_rate, rank, 'dilation_rate')
        self.activation = tf.keras.activations.get(activation)
        self.use_bias = use_bias

    def build(self, input_shape):
        self._build_conv_op(tf.TensorShape(input_shape[0]))
        self.built = True

    def _build_conv_op(self, input_shape):
        kernel_shape = tf.TensorShape(self.kernel_size + (int(input_shape[-1]), self.filters))
        self._convolution_op = nn_ops.Convolution(
            input_shape,
            filter_shape=kernel_shape,
            dilation_rate=self.dilation_rate,
            strides=self.strides,
            padding=self.padding.upper(),
            data_format=conv_utils.convert_data_format('channels_last', self.rank + 2))

    def call(self, inputs):
        outputs = tf.map_fn(self._convolve_batch, inputs, dtype=tf.float32)
        if self.activation is not None:
            outputs = self.activation(outputs)
        return outputs

    def _convolve_batch(self, inputs):
        features_input = tf.expand_dims(inputs[0], axis=0)  # add batch axis for input layer
        kernel_weights = inputs[1]
        outputs = self._convolution_op(features_input, kernel_weights)
        if self.use_bias:
            bias_weights = inputs[2]
            outputs = tf.nn.bias_add(outputs, bias_weights, data_format='NHWC')
        outputs = outputs[0]  # remove added batch axis
        return outputs

    def compute_output_shape(self, input_shape):
        input_shape = input_shape[0]  # grab features input tensor
        input_shape = tf.TensorShape(input_shape).as_list()
        space = input_shape[1:-1]
        new_space = []
        for i in range(len(space)):
            new_dim = conv_utils.conv_output_length(
                space[i],
                self.kernel_size[i],
                padding=self.padding,
                stride=self.strides[i],
                dilation=self.dilation_rate[i]
            )
            new_space.append(new_dim)
        return tf.TensorShape([input_shape[0]] + new_space + [self.filters])

    def get_config(self):
        config = {
            'rank': self.rank,
            'filters': self.filters,
            'kernel_size': self.kernel_size,
            'strides': self.strides,
            'padding': self.padding,
            'dilation_rate': self.dilation_rate,
            'activation': tf.keras.activations.serialize(self.activation),
            'use_bias': self.use_bias,
        }
        base_config = super().get_config()
        return dict(list(base_config.items()) + list(config.items()))


class HyperConv2D(HyperConv):
    """
    2D hyper-convolution layer for use in hypernetworks.
    """

    def __init__(self, *args, **kwargs):
        super().__init__(2, *args, **kwargs)


class HyperConv3D(HyperConv):
    """
    3D hyper-convolution layer for use in hypernetworks.
    """

    def __init__(self, *args, **kwargs):
        super().__init__(3, *args, **kwargs)


class HyperConvFromDense(HyperConv):
    """
    Private, abstract N-D hyper-convolution wrapping layer that
    includes the dense mapping from a final hypernetwork layer to the
    internal kernel/bias weights. The expected layer input is a
    tensor list:

        [input_features, last_hypernetwork_output]

    Parameters:
        rank: Rank of the convolution.
        filters: The dimensionality of the output space.
        kernel_size: An int or int list specifying the convolution window size.
        hyperkernel_use_bias: Enable bias in hyper-kernel mapping. Default is True.
        hyperbias_use_bias: Enable bias in hyper-bias mapping. Default is True.
        hyperkernel_activation: Activation for the hyper-kernel mapping. Default is tanh.
        hyperbias_activation: Activation for the hyper-bias mapping. Default is tanh.
        name: Layer name.
        kwargs: Forwarded to the HyperConv constructor.
    """

    def __init__(self,
                 rank,
                 filters,
                 kernel_size,
                 hyperkernel_use_bias=True,
                 hyperbias_use_bias=True,
                 hyperkernel_activation='tanh',
                 hyperbias_activation='tanh',
                 name=None,
                 **kwargs):

        super().__init__(rank, filters, kernel_size, name=name, **kwargs)
        self.hyperkernel_use_bias = True
        self.hyperbias_use_bias = True
        self.hyperkernel_activation = tf.keras.activations.get(hyperkernel_activation)
        self.hyperbias_activation = tf.keras.activations.get(hyperbias_activation)

    def build(self, input_shape):
        last_dim = int(input_shape[1][-1])
        kernel_shape = tf.TensorShape(self.kernel_size + (int(input_shape[0][-1]), self.filters))
        self.hyperkernel = self._build_dense_pseudo_layer(
            name='hyperkernel',
            last_dim=last_dim,
            target_shape=kernel_shape,
            use_bias=self.hyperkernel_use_bias,
            activation=self.hyperkernel_activation)
        if self.use_bias:
            self.hyperbias = self._build_dense_pseudo_layer(
                name='hyperbias',
                last_dim=last_dim,
                target_shape=[self.filters],
                use_bias=self.hyperbias_use_bias,
                activation=self.hyperbias_activation)
        self._build_conv_op(tf.TensorShape(input_shape[0]))
        self.built = True

    def call(self, inputs):
        kernel = self._call_dense_pseudo_layer(inputs[1], self.hyperkernel)
        if self.use_bias:
            bias = self._call_dense_pseudo_layer(inputs[1], self.hyperbias)
            return super().call([inputs[0], kernel, bias])
        return super().call([inputs[0], kernel])

    def _build_dense_pseudo_layer(self, name, last_dim, target_shape, use_bias, activation):
        target_shape = tf.TensorShape(target_shape)
        units = np.prod(target_shape.as_list())
        kernel = self.add_weight(
            name='%s_kernel' % name,
            shape=[last_dim, units],
            dtype=tf.float32,
            trainable=True)
        if use_bias:
            bias = self.add_weight(
                name='%s_bias' % name,
                shape=[units],
                dtype=tf.float32,
                trainable=True)
        else:
            bias = None
        return (kernel, bias, activation, target_shape)

    def _call_dense_pseudo_layer(self, inputs, params):
        kernel, bias, activation, target_shape = params
        inputs = tf.cast(inputs, self._compute_dtype)
        if K.is_sparse(inputs):
            outputs = sparse_ops.sparse_tensor_dense_matmul(inputs, kernel)
        else:
            outputs = gen_math_ops.mat_mul(inputs, kernel)
        if bias is not None:
            outputs = tf.nn.bias_add(outputs, bias)
        if activation is not None:
            outputs = activation(outputs)
        return tf.reshape(outputs, (-1, *target_shape))

    def get_config(self):
        config = {
            'hyperkernel_use_bias': self.hyperkernel_use_bias,
            'hyperbias_use_bias': self.hyperbias_use_bias,
            'hyperkernel_activation': tf.keras.activations.serialize(self.hyperkernel_activation),
            'hyperbias_activation': tf.keras.activations.serialize(self.hyperbias_activation)
        }
        base_config = super().get_config()
        return dict(list(base_config.items()) + list(config.items()))


class HyperConv2DFromDense(HyperConvFromDense):
    """
    2D hyper-convolution dense wrapping layer for use in hypernetworks.
    """

    def __init__(self, *args, **kwargs):
        super().__init__(2, *args, **kwargs)


class HyperConv3DFromDense(HyperConvFromDense):
    """
    3D hyper-convolution dense wrapping layer for use in hypernetworks.
    """

    def __init__(self, *args, **kwargs):
        super().__init__(3, *args, **kwargs)<|MERGE_RESOLUTION|>--- conflicted
+++ resolved
@@ -1951,21 +1951,8 @@
         super().build(input_shape)
 
     def call(self, x):
-<<<<<<< HEAD
-        axes = self.axes
-        if axes is None:
-            axes = tuple(range(K.ndim(x)))
-            shift = [0] + [dim // 2 for dim in x.shape] + [0]
-        elif isinstance(axes, int):
-            shift = x.shape[axes] // 2
-        else:
-            shift = [x.shape[ax] // 2 for ax in axes]
-
-        return tf.roll(x, shift, axes)
-=======
         assert x.dtype in (tf.complex64, tf.complex128), f'non-complex input to {self.name}'
         return tf.concat((tf.math.real(x), tf.math.imag(x)), axis=-1)
->>>>>>> 3e6c00ba
 
     def compute_output_shape(self, input_shape):
         shape = list(input_shape)
@@ -1992,22 +1979,9 @@
         super().build(input_shape)
 
     def call(self, x):
-<<<<<<< HEAD
-        axes = self.axes
-        if axes is None:
-            axes = tuple(range(K.ndim(x)))
-            shift = [0] + [-(dim // 2) for dim in x.shape.as_list()[1:-1]] + [0]
-        elif isinstance(axes, int):
-            shift = -(x.shape[axes] // 2)
-        else:
-            shift = [-(x.shape[ax] // 2) for ax in axes]
-
-        return tf.roll(x, shift, axes)
-=======
         assert x.dtype not in (tf.complex64, tf.complex128), f'complex input to {self.name}'
         nchan = x.shape[-1] // 2
         return tf.complex(x[..., :nchan], x[..., nchan:])
->>>>>>> 3e6c00ba
 
     def compute_output_shape(self, input_shape):
         shape = list(input_shape)
