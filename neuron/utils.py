--- conflicted
+++ resolved
@@ -13,12 +13,8 @@
 MICCAI 2018.
 
 Contact: adalca [at] csail [dot] mit [dot] edu
-<<<<<<< HEAD
-;rgb:0000/0000/0000"""
-=======
 License: GPLv3
 """
->>>>>>> 6c4a617c
 
 # python imports
 import itertools
